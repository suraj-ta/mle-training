import os
import tarfile

import numpy as np
import pandas as pd
from scipy.stats import randint
from six.moves import urllib
from sklearn.ensemble import RandomForestRegressor
from sklearn.impute import SimpleImputer
from sklearn.linear_model import LinearRegression
from sklearn.metrics import mean_absolute_error, mean_squared_error
from sklearn.model_selection import (
    GridSearchCV,
    RandomizedSearchCV,
    StratifiedShuffleSplit,
    train_test_split,
)
from sklearn.tree import DecisionTreeRegressor

DOWNLOAD_ROOT = "https://raw.githubusercontent.com/ageron/handson-ml/master/"
HOUSING_PATH = os.path.join("datasets", "housing")
HOUSING_URL = DOWNLOAD_ROOT + "datasets/housing/housing.tgz"


def fetch_housing_data(housing_url=HOUSING_URL, housing_path=HOUSING_PATH):
    os.makedirs(housing_path, exist_ok=True)
    tgz_path = os.path.join(housing_path, "housing.tgz")
    urllib.request.urlretrieve(housing_url, tgz_path)
    housing_tgz = tarfile.open(tgz_path)
    housing_tgz.extractall(path=housing_path)
    housing_tgz.close()


def load_housing_data(housing_path=HOUSING_PATH):
    csv_path = os.path.join(housing_path, "housing.csv")
    return pd.read_csv(csv_path)


fetch_housing_data()
housing = load_housing_data()

train_set, test_set = train_test_split(housing, test_size=0.2, random_state=42)

housing["income_cat"] = pd.cut(
    housing["median_income"],
    bins=[0.0, 1.5, 3.0, 4.5, 6.0, np.inf],
    labels=[1, 2, 3, 4, 5],
)

split = StratifiedShuffleSplit(n_splits=1, test_size=0.2, random_state=42)
for train_index, test_index in split.split(housing, housing["income_cat"]):
    strat_train_set = housing.loc[train_index]
    strat_test_set = housing.loc[test_index]


def income_cat_proportions(data):
    return data["income_cat"].value_counts() / len(data)


train_set, test_set = train_test_split(housing, test_size=0.2, random_state=42)

compare_props = pd.DataFrame(
    {
        "Overall": income_cat_proportions(housing),
        "Stratified": income_cat_proportions(strat_test_set),
        "Random": income_cat_proportions(test_set),
    }
).sort_index()
compare_props["Rand. %error"] = (
    100 * compare_props["Random"] / compare_props["Overall"] - 100
)
compare_props["Strat. %error"] = (
    100 * compare_props["Stratified"] / compare_props["Overall"] - 100
)

for set_ in (strat_train_set, strat_test_set):
    set_.drop("income_cat", axis=1, inplace=True)

housing = strat_train_set.copy()
housing.plot(kind="scatter", x="longitude", y="latitude")
housing.plot(kind="scatter", x="longitude", y="latitude", alpha=0.1)

housing = housing.drop("ocean_proximity", axis=1)

corr_matrix = housing.corr()
corr_matrix["median_house_value"].sort_values(ascending=False)
housing["rooms_per_household"] = housing["total_rooms"] / housing["households"]
housing["bedrooms_per_room"] = housing["total_bedrooms"] / housing["total_rooms"]
housing["population_per_household"] = housing["population"] / housing["households"]

housing = strat_train_set.drop(
    "median_house_value", axis=1
)  # drop labels for training set
housing_labels = strat_train_set["median_house_value"].copy()

<<<<<<< HEAD

=======
>>>>>>> 08d05891
imputer = SimpleImputer(strategy="median")

housing_num = housing.drop("ocean_proximity", axis=1)

imputer.fit(housing_num)
X = imputer.transform(housing_num)

housing_tr = pd.DataFrame(X, columns=housing_num.columns, index=housing.index)
housing_tr["rooms_per_household"] = housing_tr["total_rooms"] / housing_tr["households"]
housing_tr["bedrooms_per_room"] = (
    housing_tr["total_bedrooms"] / housing_tr["total_rooms"]
)
housing_tr["population_per_household"] = (
    housing_tr["population"] / housing_tr["households"]
)

housing_cat = housing[["ocean_proximity"]]
housing_prepared = housing_tr.join(pd.get_dummies(housing_cat, drop_first=True))

lin_reg = LinearRegression()
lin_reg.fit(housing_prepared, housing_labels)

<<<<<<< HEAD

=======
>>>>>>> 08d05891
housing_predictions = lin_reg.predict(housing_prepared)
lin_mse = mean_squared_error(housing_labels, housing_predictions)
lin_rmse = np.sqrt(lin_mse)
lin_rmse

lin_mae = mean_absolute_error(housing_labels, housing_predictions)
lin_mae

tree_reg = DecisionTreeRegressor(random_state=42)
tree_reg.fit(housing_prepared, housing_labels)

housing_predictions = tree_reg.predict(housing_prepared)
tree_mse = mean_squared_error(housing_labels, housing_predictions)
tree_rmse = np.sqrt(tree_mse)
tree_rmse

<<<<<<< HEAD
=======

>>>>>>> 08d05891
param_distribs = {
    "n_estimators": randint(low=1, high=200),
    "max_features": randint(low=1, high=8),
}

forest_reg = RandomForestRegressor(random_state=42)
rnd_search = RandomizedSearchCV(
    forest_reg,
    param_distributions=param_distribs,
    n_iter=10,
    cv=5,
    scoring="neg_mean_squared_error",
    random_state=42,
    n_jobs=-1,
)
rnd_search.fit(housing_prepared, housing_labels)
cvres = rnd_search.cv_results_
for mean_score, params in zip(cvres["mean_test_score"], cvres["params"]):
    print(np.sqrt(-mean_score), params)

param_grid = [
    # try 12 (3×4) combinations of hyperparameters
    {"n_estimators": [3, 10, 30], "max_features": [2, 4, 6, 8]},
    # then try 6 (2×3) combinations with bootstrap set as False
    {"bootstrap": [False], "n_estimators": [3, 10], "max_features": [2, 3, 4]},
]

forest_reg = RandomForestRegressor(random_state=42)
# train across 5 folds, that's a total of (12+6)*5=90 rounds of training
grid_search = GridSearchCV(
    forest_reg,
    param_grid,
    cv=5,
    scoring="neg_mean_squared_error",
    return_train_score=True,
)
grid_search.fit(housing_prepared, housing_labels)

grid_search.best_params_
cvres = grid_search.cv_results_
for mean_score, params in zip(cvres["mean_test_score"], cvres["params"]):
    print(np.sqrt(-mean_score), params)

feature_importances = grid_search.best_estimator_.feature_importances_
sorted(zip(feature_importances, housing_prepared.columns), reverse=True)


final_model = grid_search.best_estimator_

X_test = strat_test_set.drop("median_house_value", axis=1)
y_test = strat_test_set["median_house_value"].copy()

X_test_num = X_test.drop("ocean_proximity", axis=1)
X_test_prepared = imputer.transform(X_test_num)
X_test_prepared = pd.DataFrame(
    X_test_prepared, columns=X_test_num.columns, index=X_test.index
)
X_test_prepared["rooms_per_household"] = (
    X_test_prepared["total_rooms"] / X_test_prepared["households"]
)
X_test_prepared["bedrooms_per_room"] = (
    X_test_prepared["total_bedrooms"] / X_test_prepared["total_rooms"]
)
X_test_prepared["population_per_household"] = (
    X_test_prepared["population"] / X_test_prepared["households"]
)

X_test_cat = X_test[["ocean_proximity"]]
X_test_prepared = X_test_prepared.join(pd.get_dummies(X_test_cat, drop_first=True))


final_predictions = final_model.predict(X_test_prepared)
final_mse = mean_squared_error(y_test, final_predictions)
final_rmse = np.sqrt(final_mse)<|MERGE_RESOLUTION|>--- conflicted
+++ resolved
@@ -93,10 +93,6 @@
 )  # drop labels for training set
 housing_labels = strat_train_set["median_house_value"].copy()
 
-<<<<<<< HEAD
-
-=======
->>>>>>> 08d05891
 imputer = SimpleImputer(strategy="median")
 
 housing_num = housing.drop("ocean_proximity", axis=1)
@@ -119,10 +115,6 @@
 lin_reg = LinearRegression()
 lin_reg.fit(housing_prepared, housing_labels)
 
-<<<<<<< HEAD
-
-=======
->>>>>>> 08d05891
 housing_predictions = lin_reg.predict(housing_prepared)
 lin_mse = mean_squared_error(housing_labels, housing_predictions)
 lin_rmse = np.sqrt(lin_mse)
@@ -139,10 +131,6 @@
 tree_rmse = np.sqrt(tree_mse)
 tree_rmse
 
-<<<<<<< HEAD
-=======
-
->>>>>>> 08d05891
 param_distribs = {
     "n_estimators": randint(low=1, high=200),
     "max_features": randint(low=1, high=8),
